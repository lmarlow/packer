--- conflicted
+++ resolved
@@ -20,16 +20,10 @@
 	runner multistep.Runner
 }
 
-<<<<<<< HEAD
-// Prepare processes the build configuration parameters.
-func (b *Builder) Prepare(raws ...interface{}) ([]string, []string, error) {
-	c, warnings, errs := NewConfig(raws...)
-=======
 func (b *Builder) ConfigSpec() hcldec.ObjectSpec { return b.config.FlatMapstructure().HCL2Spec() }
 
-func (b *Builder) Prepare(raws ...interface{}) ([]string, error) {
+func (b *Builder) Prepare(raws ...interface{}) ([]string, []string, error) {
 	warnings, errs := b.config.Prepare(raws...)
->>>>>>> 65cc5fe8
 	if errs != nil {
 		return nil, warnings, errs
 	}
